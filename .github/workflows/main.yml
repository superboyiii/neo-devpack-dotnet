--- conflicted
+++ resolved
@@ -203,22 +203,12 @@
       id: get_version
       run: |
         sudo apt install xmlstarlet
-<<<<<<< HEAD
-        VERSION=$(find src -name Directory.Build.props | xargs xmlstarlet sel -N i=http://schemas.microsoft.com/developer/msbuild/2003 -t -v "//i:VersionPrefix/text()")
-        echo "version=v${VERSION}" >> $GITHUB_OUTPUT
-    - name: Check tag
-      id: check_tag
-      run: |
-        STATUS_CODE=$(curl -s -I ${{ format('https://github.com/{0}/releases/tag/{1}', github.repository, steps.get_version.outputs.version) }} | head -n 1 | cut -d$' ' -f2)
-        echo "statusCode=${STATUS_CODE}" >> $GITHUB_OUTPUT
-=======
         find src -name Directory.Build.props | xargs xmlstarlet sel -N i=http://schemas.microsoft.com/developer/msbuild/2003 -t -v "concat('version=v',//i:VersionPrefix/text())" >> $GITHUB_OUTPUT
     - name: Check tag
       id: check_tag
       run: |
         STATUS_CODE=$(curl -s -o /dev/null -w "%{http_code}" https://github.com/${{ github.repository }}/releases/tag/${{ steps.get_version.outputs.version }})
         echo "statusCode=$STATUS_CODE" >> $GITHUB_OUTPUT
->>>>>>> fead4a81
     - name: Create release
       if: steps.check_tag.outputs.statusCode == '404'
       id: create_release
@@ -234,7 +224,6 @@
       uses: actions/setup-dotnet@v4
       with:
         dotnet-version: ${{ env.DOTNET_VERSION }}
-<<<<<<< HEAD
     - name: Build nccs compiler for multiple platforms
       if: steps.check_tag.outputs.statusCode == '404'
       run: |
@@ -327,10 +316,7 @@
             errors.forEach(err => console.error(`  - ${err}`));
             throw new Error(`Failed to upload some assets. ${uploadedCount}/${assets.length} succeeded.`);
           }
-    - name: Publish to NuGet
-=======
     - name: Run ordered release script
->>>>>>> fead4a81
       if: steps.check_tag.outputs.statusCode == '404'
       run: |
         chmod +x ./scripts/release-ordered.sh
