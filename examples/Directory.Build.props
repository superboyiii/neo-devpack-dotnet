<?xml version="1.0" encoding="utf-8"?>
<Project ToolsVersion="15.0" xmlns="http://schemas.microsoft.com/developer/msbuild/2003">

    <PropertyGroup Condition="'$(IsTestProject)' != 'true'">
        <Copyright>2024 The Neo SmartContract Examples Project</Copyright>
        <VersionPrefix>3.8.1</VersionPrefix>
        <TargetFramework>net9.0</TargetFramework>
        <Authors>The Neo SmartContract Examples Project</Authors>
        <PackageIcon>neo.png</PackageIcon>
        <PackageProjectUrl>https://github.com/neo-project/neo-devpack-dotnet/examples</PackageProjectUrl>
        <PackageLicenseExpression>MIT</PackageLicenseExpression>
        <PackageReadmeFile>README.md</PackageReadmeFile>
        <RepositoryType>git</RepositoryType>
        <RepositoryUrl>https://github.com/neo-project/neo-devpack-dotnet.git</RepositoryUrl>
        <IncludeSymbols>true</IncludeSymbols>
        <SymbolPackageFormat>snupkg</SymbolPackageFormat>
        <Company>The Neo N3 Contract Examples Project</Company>
        <GenerateDocumentationFile>true</GenerateDocumentationFile>
        <Nullable>enable</Nullable>
        <ImplicitUsings>disable</ImplicitUsings>
        <AllowUnsafeBlocks>false</AllowUnsafeBlocks>
        
        <!-- Force library project style instead of DotnetToolReference -->
        <OutputType>Library</OutputType>
        <RestoreProjectStyle>PackageReference</RestoreProjectStyle>
        <GenerateAssemblyInfo>false</GenerateAssemblyInfo>
        <ImplicitUsings>disable</ImplicitUsings>
        <GenerateGlobalAssemblyInfo>false</GenerateGlobalAssemblyInfo>
        
        <!-- Explicitly override any DotnetToolReference settings -->
        <EnableDefaultItems>true</EnableDefaultItems>
        <EnableDefaultCompileItems>true</EnableDefaultCompileItems>
        <EnableDefaultEmbeddedResourceItems>true</EnableDefaultEmbeddedResourceItems>
        <EnableDefaultNoneItems>true</EnableDefaultNoneItems>
        <UsingMicrosoftNETSdk>true</UsingMicrosoftNETSdk>
        
        <!-- 
        Analyzer Configuration:
        Set UseLocalAnalyzer to 'false' when Neo.SmartContract.Analyzer 3.8.1+ is available on NuGet
        Set UseLocalAnalyzer to 'true' to use the local project reference (current default)
        -->
        <UseLocalAnalyzer>true</UseLocalAnalyzer>
        <NeoAnalyzerVersion>3.8.1</NeoAnalyzerVersion>
    </PropertyGroup>

    <ItemGroup Condition="'$(IsTestProject)' != 'true'">
        <PackageReference Include="Neo.SmartContract.Framework" Version="3.8.1"/>
        <PackageReference Include="Neo.SmartContract.Testing" Version="3.8.1"/>
        
        <!-- 
        Local Project Reference for Analyzer (Current - when UseLocalAnalyzer=true)
        Use this when developing against the local source code
        -->
        <ProjectReference Include="..\..\src\Neo.SmartContract.Analyzer\Neo.SmartContract.Analyzer.csproj" 
                          Condition="'$(UseLocalAnalyzer)' == 'true'">
            <OutputItemType>Analyzer</OutputItemType>
            <ReferenceOutputAssembly>false</ReferenceOutputAssembly>
        </ProjectReference>
        
        <!-- 
        NuGet Package Reference for Analyzer (Future - when UseLocalAnalyzer=false)
        Use this when Neo.SmartContract.Analyzer is available on NuGet
        To switch: Set <UseLocalAnalyzer>false</UseLocalAnalyzer> above
        -->
        <PackageReference Include="Neo.SmartContract.Analyzer" 
                          Version="$(NeoAnalyzerVersion)" 
                          Condition="'$(UseLocalAnalyzer)' == 'false'">
            <PrivateAssets>all</PrivateAssets>
            <IncludeAssets>runtime; build; native; contentfiles; analyzers; buildtransitive</IncludeAssets>
        </PackageReference>
    </ItemGroup>

<<<<<<< HEAD
    <Target Name="ExecuteBeforeBuild" BeforeTargets="PreBuildEvent" Condition="'$(IsTestProject)' != 'true'">
        <PropertyGroup>
            <NccsProject>$(MSBuildThisFileDirectory)..\src\Neo.Compiler.CSharp\Neo.Compiler.CSharp.csproj</NccsProject>
        </PropertyGroup>
        <Exec Command="dotnet run --project &quot;$(NccsProject)&quot; -- &quot;$(MSBuildProjectFile)&quot;" ContinueOnError="true"/>
    </Target>

    <!-- Smart Contract Artifact Generation Target -->
    <Target Name="GenerateSmartContractArtifacts" AfterTargets="Build" Condition="'$(IsTestProject)' != 'true' AND '$(MSBuildProjectName)' != 'TestContract' AND '$(DisableArtifactGeneration)' != 'true'">
        <PropertyGroup>
            <ContractName>$(MSBuildProjectName)</ContractName>
            <UnitTestProjectDir>$(MSBuildProjectDirectory).UnitTests</UnitTestProjectDir>
            <TestingArtifactsDir>$(UnitTestProjectDir)\TestingArtifacts</TestingArtifactsDir>
            <ArtifactClassName>Sample$(ContractName.Replace('Example.SmartContract.', ''))</ArtifactClassName>
            <NefFilePath>$(OutputPath)$(AssemblyName).nef</NefFilePath>
            <ManifestFilePath>$(OutputPath)$(AssemblyName).manifest.json</ManifestFilePath>
            <NccsProject>$(MSBuildThisFileDirectory)..\src\Neo.Compiler.CSharp\Neo.Compiler.CSharp.csproj</NccsProject>
        </PropertyGroup>
        
        <!-- Generate artifact using nccs with additional parameters if unit test project exists -->
        <Message Text="Checking for unit test project: $(UnitTestProjectDir)" Condition="Exists('$(UnitTestProjectDir)')" />
        <MakeDir Directories="$(TestingArtifactsDir)" Condition="Exists('$(UnitTestProjectDir)') AND !Exists('$(TestingArtifactsDir)')" />
        
        <!-- Use nccs to generate artifacts for unit tests -->
        <Exec Command="dotnet run --project &quot;$(NccsProject)&quot; -- &quot;$(MSBuildProjectFile)&quot; --base-name &quot;$(ArtifactClassName)&quot; --output &quot;$(TestingArtifactsDir)&quot; --generate-artifacts Source" 
              ContinueOnError="true" 
              Condition="Exists('$(UnitTestProjectDir)')" />
=======
    <Target Name="ExecuteBeforeBuild" BeforeTargets="PreBuildEvent">
        <MSBuild Projects="..\..\src\Neo.Compiler.CSharp\Neo.Compiler.CSharp.csproj" Targets="Build" ContinueOnError="true"/>
        <Exec Command="dotnet $(MSBuildThisFileDirectory)../src/Neo.Compiler.CSharp/bin/Debug/net9.0/nccs.dll &quot;$(MSBuildProjectFile)&quot; --generate-plugin" ContinueOnError="true"/>
>>>>>>> b6491ad8
    </Target>

</Project><|MERGE_RESOLUTION|>--- conflicted
+++ resolved
@@ -70,12 +70,13 @@
         </PackageReference>
     </ItemGroup>
 
-<<<<<<< HEAD
     <Target Name="ExecuteBeforeBuild" BeforeTargets="PreBuildEvent" Condition="'$(IsTestProject)' != 'true'">
         <PropertyGroup>
             <NccsProject>$(MSBuildThisFileDirectory)..\src\Neo.Compiler.CSharp\Neo.Compiler.CSharp.csproj</NccsProject>
         </PropertyGroup>
-        <Exec Command="dotnet run --project &quot;$(NccsProject)&quot; -- &quot;$(MSBuildProjectFile)&quot;" ContinueOnError="true"/>
+        <MSBuild Projects="$(NccsProject)" Targets="Build" ContinueOnError="true"/>
+        <!-- Run standard compilation and plugin generation -->
+        <Exec Command="dotnet run --project &quot;$(NccsProject)&quot; -- &quot;$(MSBuildProjectFile)&quot; --generate-plugin" ContinueOnError="true"/>
     </Target>
 
     <!-- Smart Contract Artifact Generation Target -->
@@ -86,7 +87,7 @@
             <TestingArtifactsDir>$(UnitTestProjectDir)\TestingArtifacts</TestingArtifactsDir>
             <ArtifactClassName>Sample$(ContractName.Replace('Example.SmartContract.', ''))</ArtifactClassName>
             <NefFilePath>$(OutputPath)$(AssemblyName).nef</NefFilePath>
-            <ManifestFilePath>$(OutputPath)$(AssemblyName).manifest.json</ManifestFilePath>
+            <ManifestFilePath>$(OutputPath)$(AssemblyName).manifest.json</ManefFilePath>
             <NccsProject>$(MSBuildThisFileDirectory)..\src\Neo.Compiler.CSharp\Neo.Compiler.CSharp.csproj</NccsProject>
         </PropertyGroup>
         
@@ -98,11 +99,6 @@
         <Exec Command="dotnet run --project &quot;$(NccsProject)&quot; -- &quot;$(MSBuildProjectFile)&quot; --base-name &quot;$(ArtifactClassName)&quot; --output &quot;$(TestingArtifactsDir)&quot; --generate-artifacts Source" 
               ContinueOnError="true" 
               Condition="Exists('$(UnitTestProjectDir)')" />
-=======
-    <Target Name="ExecuteBeforeBuild" BeforeTargets="PreBuildEvent">
-        <MSBuild Projects="..\..\src\Neo.Compiler.CSharp\Neo.Compiler.CSharp.csproj" Targets="Build" ContinueOnError="true"/>
-        <Exec Command="dotnet $(MSBuildThisFileDirectory)../src/Neo.Compiler.CSharp/bin/Debug/net9.0/nccs.dll &quot;$(MSBuildProjectFile)&quot; --generate-plugin" ContinueOnError="true"/>
->>>>>>> b6491ad8
     </Target>
 
 </Project>